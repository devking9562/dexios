--- conflicted
+++ resolved
@@ -33,96 +33,10 @@
         exit(0);
     }
 
-<<<<<<< HEAD
-    let raw_key = params.key.get_secret(&PasswordState::Direct)?;
-
-    let mut output_file = File::create(output)?; // !!!attach context here
-
-    logger.info(format!(
-        "Using {} for decryption",
-        header.header_type.algorithm
-    ));
-
-    logger.info(format!("Decrypting {} (this may take a while)", input));
-
-    let key = match header.header_type.version {
-        HeaderVersion::V1 | HeaderVersion::V2 | HeaderVersion::V3 => {
-            let hash_start_time = Instant::now();
-            let key = argon2id_hash(raw_key, &header.salt.unwrap(), &header.header_type.version)?;
-            let hash_duration = hash_start_time.elapsed();
-            success!(
-                "Successfully hashed your key [took {:.2}s]",
-                hash_duration.as_secs_f32()
-            );
-            key
-        }
-        HeaderVersion::V4 => {
-            let hash_start_time = Instant::now();
-            let keyslot = header.keyslots.unwrap();
-
-            let key = keyslot[0].hash_algorithm.hash(raw_key, &keyslot[0].salt)?;
-            let hash_duration = hash_start_time.elapsed();
-            success!(
-                "Successfully hashed your key [took {:.2}s]",
-                hash_duration.as_secs_f32()
-            );
-            let cipher = Ciphers::initialize(key, &header.header_type.algorithm)?;
-
-            let master_key_result =
-                cipher.decrypt(&keyslot[0].nonce, keyslot[0].encrypted_key.as_slice());
-            let mut master_key_decrypted = master_key_result.map_err(|_| {
-                anyhow::anyhow!(
-                    "Unable to decrypt your master key (maybe you supplied the wrong key?)"
-                )
-            })?;
-
-            let mut master_key = [0u8; 32];
-            let len = 32.min(master_key_decrypted.len());
-            master_key[..len].copy_from_slice(&master_key_decrypted[..len]);
-
-            master_key_decrypted.zeroize();
-            Protected::new(master_key)
-        }
-        HeaderVersion::V5 => {
-            let keyslots = header.keyslots.clone().unwrap();
-            let mut master_key = [0u8; 32];
-
-            // TODO(brxken128): convert this to the in-progress `decrypt_master_key` function
-            for keyslot in keyslots {
-                let hash_start_time = Instant::now();
-                let key = keyslot
-                    .hash_algorithm
-                    .hash(raw_key.clone(), &keyslot.salt)?;
-                let hash_duration = hash_start_time.elapsed();
-                success!(
-                    "Successfully hashed your key [took {:.2}s]",
-                    hash_duration.as_secs_f32()
-                );
-                let cipher = Ciphers::initialize(key, &header.header_type.algorithm)?;
-
-                let master_key_result =
-                    cipher.decrypt(&keyslot.nonce, keyslot.encrypted_key.as_slice());
-
-                if let Ok(mut master_key_decrypted) = master_key_result {
-                    let len = 32.min(master_key_decrypted.len());
-                    master_key[..len].copy_from_slice(&master_key_decrypted[..len]);
-                    master_key_decrypted.zeroize();
-                    break;
-                }
-            }
-
-            if master_key != [0u8; 32] {
-                Protected::new(master_key)
-            } else {
-                return Err(anyhow::anyhow!("Unable to find a match with the key you provided (maybe you supplied the wrong key?)"));
-            }
-        }
-=======
     let input_file = stor.read_file(input)?;
     let header_file = match &params.header_location {
         HeaderLocation::Embedded => None,
         HeaderLocation::Detached(path) => Some(stor.read_file(path)?),
->>>>>>> 68aa2e42
     };
 
     let raw_key = params.key.get_secret(&PasswordState::Direct)?;
